# cfs-binary-release

cfs-binary-release is how we perform vendoring AND release management.

###

If you're using not using Go 1.6 or great you have to set `GO15VENDOREXPERIMENT=1`. We're using glide - https://github.com/Masterminds/glide for dependency management (at the moment). This may change if another comes along that sucks less.

### Updating a existing binary for release

1. Run `make yourbinaryname` to copy the target to the binaries/ directory
2. Run `glide get github.com/your/new/package`
3. Run `make update` or `glide up` to update packages
4. Edit VERSION and increment it
5. Git add any new things
6. Send Pull request

### Updating dependencies of existing binaries for release

1. go get the dependency to your system like usual (assuming its an external one)
2. Run `make $THE_CFS_BINARY_NAME` to update the binary (i.e. make formic)
3. Run `make update`
4. Run `make test`
5. Edit VERSION and increment it
6. git add any new things
7. Send Pull request

### Updating a *specific* dependency

1. go get -u the dependency to your system like usual
2. run `glide get the/dependency/thing`
3. run `glide up the/dependency/thing` & `glide install`
4. Optionally run `make test`
5. Edit VERSION and increment it
6. git add any new things
7. Send Pull request

### Adding a new binary for release

1. Edit the Makefile and add a new "yourbinaryname" target to copy the binary to binaries/yourbinaryname
2. Edit the Makefile and add a new "yourbinaryname" build target to build the binary in builds/
3. Edit the Makefile and add your new target to the `sync-all` targets dependencies 
4. Profit? 

### Do all the things!

1. Run `make world`, sync's all existing binaries, and updates ALL dependencies

### Restore

<<<<<<< HEAD
1. Edit glide.yaml version
2. glide install 
3. /vendor is now what you specified
=======
1. Checkout a specific version
2. Run `godep restore` which will likely make your existing $GOPATH/src ugly, so you might want to `cp -a $GOPATH/src $GOPATH/stashedsrc` so you can flip back later.

### Todo

Maybe automagically use git submodules to binaries ?
>>>>>>> 99558196

### Beware the .gitignore!

The .gitignore in binaries/ explicitly only allows files of type `.go, .conf, and .toml` to make sure the repo stays clean and doesn't accidentally get contaminated with other cruft.<|MERGE_RESOLUTION|>--- conflicted
+++ resolved
@@ -48,18 +48,13 @@
 
 ### Restore
 
-<<<<<<< HEAD
 1. Edit glide.yaml version
 2. glide install 
 3. /vendor is now what you specified
-=======
-1. Checkout a specific version
-2. Run `godep restore` which will likely make your existing $GOPATH/src ugly, so you might want to `cp -a $GOPATH/src $GOPATH/stashedsrc` so you can flip back later.
 
 ### Todo
 
 Maybe automagically use git submodules to binaries ?
->>>>>>> 99558196
 
 ### Beware the .gitignore!
 
